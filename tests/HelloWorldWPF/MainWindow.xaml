--- conflicted
+++ resolved
@@ -1,16 +1,13 @@
 ﻿<Window x:Class="HalloWeltWPF.MainWindow"
         xmlns="http://schemas.microsoft.com/winfx/2006/xaml/presentation"
+        xmlns:sys="clr-namespace:System;assembly=mscorlib"
         xmlns:x="http://schemas.microsoft.com/winfx/2006/xaml"
         xmlns:lex="http://wpflocalizeextension.codeplex.com"
-<<<<<<< HEAD
         xmlns:mc="http://schemas.openxmlformats.org/markup-compatibility/2006"
         xmlns:d="http://schemas.microsoft.com/expression/blend/2008"
         xmlns:local="clr-namespace:HalloWeltWPF"
         d:DataContext="{d:DesignInstance Type=local:TestVM, IsDesignTimeCreatable=True}" 
         mc:Ignorable="d"
-=======
-        xmlns:sys="clr-namespace:System;assembly=mscorlib"
->>>>>>> cbc4e7d0
         lex:LocalizeDictionary.DesignCulture="en"
         lex:LocalizeDictionary.IncludeInvariantCulture="False"
         lex:ResxLocalizationProvider.DefaultAssembly="HelloWorldWPF"
@@ -22,7 +19,6 @@
         FlowDirection="{lex:Loc FlowDirection}" WindowStartupLocation="CenterScreen">
     <Window.Resources>
         <ResourceDictionary>
-<<<<<<< HEAD
             <lex:TranslateConverter x:Key="TranslateConverter" />
             <Style x:Key="hardCodedStyle1" TargetType="TextBlock">
                 <Setter Property="Text" Value="{lex:BLoc Key=de}" />
@@ -45,24 +41,18 @@
                     </Setter.Value>
                 </Setter>
             </Style>
-        </ResourceDictionary>
-       
-=======
             <lex:StringFormatConverter x:Key="stringFormatConverter"/>
         </ResourceDictionary>
->>>>>>> cbc4e7d0
     </Window.Resources>
     <StackPanel VerticalAlignment="Center" HorizontalAlignment="Center" Margin="50,20">
         <StackPanel.LayoutTransform>
             <ScaleTransform ScaleX="2.0" ScaleY="2.0" />
         </StackPanel.LayoutTransform>
-<<<<<<< HEAD
         <lex:LocProxy x:Name="LocProxySessionLabel"  Source="{Binding Path=language, FallbackValue=de}" />
         <Label Background="Green" x:Name="SessionLabel" Content="{Binding ElementName=LocProxySessionLabel, Path=Result}" />
         <TextBlock Style="{StaticResource hardCodedStyle}" Background="Red" />
         <TextBlock Style="{StaticResource hardCodedStyle1}"/>
         <TextBlock Text="{Binding ElementName=testFELoc, Path=Content}"></TextBlock>
-=======
 
         <!--Converter="{StaticResource stringFormatConverter}"-->
 
@@ -75,7 +65,6 @@
                 </MultiBinding>
                    </TextBlock.Text>
         </TextBlock> 
->>>>>>> cbc4e7d0
         <TextBlock Name="MyLabel" FontSize="20" Text="{lex:Loc}" HorizontalAlignment="Center" />
         <TextBlock Name="BindTest1" Text="{lex:Loc {Binding Path=language, FallbackValue=en}}" Background="Aqua"></TextBlock>
         <TextBlock Text="{lex:Loc {Binding tenum, StringFormat=TestEnum_{0}}}"></TextBlock>
