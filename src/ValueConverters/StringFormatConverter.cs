--- conflicted
+++ resolved
@@ -12,6 +12,7 @@
     using System;
     using System.Linq;
     using System.Globalization;
+    using System.Reflection;
     using System.Windows;
     using System.Windows.Data;
     #endregion
@@ -21,12 +22,12 @@
     /// </summary>
     public class StringFormatConverter : TypeValueConverterBase, IMultiValueConverter
     {
+        private static MethodInfo miFormat = null;
+
         #region IMultiValueConverter
         /// <inheritdoc/>
         public object Convert(object[] values, Type targetType, object parameter, CultureInfo culture)
         {
-<<<<<<< HEAD
-=======
             if (miFormat == null)
             {
                 try
@@ -43,7 +44,6 @@
                 }
             }
 
->>>>>>> cf693bbf
             if (!targetType.IsAssignableFrom(typeof(string)))
                 throw new Exception("TargetType is not supported strings");
 
@@ -56,17 +56,7 @@
             if (values.Length > 1 && values[1] == DependencyProperty.UnsetValue)
                 return null;
 
-<<<<<<< HEAD
-            var format = values[0].ToString();
-            if (values.Length == 1)
-                return format;
-
-            var args = new object[values.Length - 1];
-            Array.Copy(values, 1, args, 0, args.Length);
-            return string.Format(format, args);
-=======
             return (string)miFormat.Invoke(null, new[] { values[0], values.Skip(1).ToArray() });
->>>>>>> cf693bbf
         }
 
         /// <inheritdoc/>
