--- conflicted
+++ resolved
@@ -83,10 +83,6 @@
 
 	<!--PackageReference for all framworks-->
 	<ItemGroup>
-<<<<<<< HEAD
-    <PackageReference Include="XAMLMarkupExtensions" Version="2.1.0" />
-=======
->>>>>>> 12ebb485
 		<PackageReference Include="Microsoft.SourceLink.GitHub" Version="1.0.0" PrivateAssets="All" />
     <PackageReference Include="GitVersion.MsBuild" Version="5.7.0" PrivateAssets="all" />
 	</ItemGroup>
